--- conflicted
+++ resolved
@@ -280,14 +280,10 @@
     # full_reset(robot, obj, root_state_tensor, viewer, grasp_vars)
     grasp_points, grasp_normals = grasp_vars
 
-<<<<<<< HEAD
     if isinstance(grasp_normals, torch.Tensor):
         grasp_points = grasp_points.detach().cpu()
         grasp_normals = grasp_normals.detach().cpu()
 
-    f_lift = None
-=======
->>>>>>> 5c54d28b
     start_timestep = 0
     estimated_normal = None
     fail_count = 0
@@ -324,14 +320,9 @@
             pos_err = closest_points - robot.position
             contact_pts = robot.get_contact_points(grasp_normals)
             if mesh is None:
-<<<<<<< HEAD
-                if ge is None or timestep < 130:
-                    ge = robot.get_grad_ests(obj, contact_pts).detach().cpu()
-=======
                 # get estimated normal once
                 if estimated_normal is None:
                     estimated_normal = robot.get_grad_ests(obj, contact_pts)
->>>>>>> 5c54d28b
             else:
                 gp, ge = get_mesh_contacts(
                     mesh,
@@ -339,13 +330,8 @@
                     pos_offset=obj.position,
                     rot_offset=obj.orientation,
                 )
-<<<<<<< HEAD
-                ge = torch.tensor(ge, dtype=torch.float32, device="cpu")
-            f_lift, target_force, target_torque, success = object_pos_control(
-=======
                 ge = torch.tensor(ge, dtype=torch.float32)
             f, target_force, target_torque, grasp_opt_success = object_pos_control(
->>>>>>> 5c54d28b
                 robot,
                 obj,
                 ge,
@@ -378,11 +364,7 @@
             return False
         # if number of timesteps of grasp success exceeds 3 seconds
         succ_timesteps = 180
-<<<<<<< HEAD
         err_bound = 0.005
-=======
-        err_bound = 0.03
->>>>>>> 5c54d28b
         if timestep - start_timestep >= succ_timesteps:
             return True
 
