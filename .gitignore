# Byte-compiled / optimized / DLL files
__pycache__/
*.py[cod]
*$py.class

# C extensions
*.so

# Distribution / packaging
.Python
build/
develop-eggs/
dist/
downloads/
eggs/
.eggs/
lib/
lib64/
parts/
sdist/
var/
wheels/
pip-wheel-metadata/
share/python-wheels/
*.egg-info/
.installed.cfg
*.egg
MANIFEST

# PyInstaller
#  Usually these files are written by a python script from a template
#  before PyInstaller builds the exe, so as to inject date/other infos into it.
*.manifest
*.spec

# Installer logs
pip-log.txt
pip-delete-this-directory.txt

# Unit test / coverage reports
htmlcov/
.tox/
.nox/
.coverage
.coverage.*
.cache
nosetests.xml
coverage.xml
*.cover
*.py,cover
.hypothesis/
.pytest_cache/

# Translations
*.mo
*.pot

# Django stuff:
*.log
local_settings.py
db.sqlite3
db.sqlite3-journal

# Flask stuff:
instance/
.webassets-cache

# Scrapy stuff:
.scrapy

# Sphinx documentation
docs/_build/

# PyBuilder
target/

# Jupyter Notebook
.ipynb_checkpoints

# IPython
profile_default/
ipython_config.py

# pyenv
.python-version

# pipenv
#   According to pypa/pipenv#598, it is recommended to include Pipfile.lock in version control.
#   However, in case of collaboration, if having platform-specific dependencies or dependencies
#   having no cross-platform support, pipenv may install dependencies that don't work, or not
#   install all needed dependencies.
#Pipfile.lock

# PEP 582; used by e.g. github.com/David-OConnor/pyflow
__pypackages__/

# Celery stuff
celerybeat-schedule
celerybeat.pid

# SageMath parsed files
*.sage.py

# Environments
.env
.venv
env/
venv/
ENV/
env.bak/
venv.bak/

# Spyder project settings
.spyderproject
.spyproject

# Rope project settings
.ropeproject

# mkdocs documentation
/site

# mypy
.mypy_cache/
.dmypy.json
dmypy.json

# Pyre type checker
.pyre/

# Teddy Bear model
teddy_bear/

<<<<<<< HEAD
# mac specific files
.DS_Store
._.DS_Store

# vscode magic
.vscode/
=======
# Deprecated code
deprecated/*
>>>>>>> 2aa4ec33
<|MERGE_RESOLUTION|>--- conflicted
+++ resolved
@@ -131,14 +131,12 @@
 # Teddy Bear model
 teddy_bear/
 
-<<<<<<< HEAD
 # mac specific files
 .DS_Store
 ._.DS_Store
 
 # vscode magic
 .vscode/
-=======
+
 # Deprecated code
-deprecated/*
->>>>>>> 2aa4ec33
+deprecated/*