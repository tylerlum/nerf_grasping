--- conflicted
+++ resolved
@@ -1,11 +1,7 @@
 from dataclasses import dataclass, field
 from typing import Optional, Literal, Tuple, List, Union
 from nerf_grasping.config.fingertip_config import UnionFingertipConfig
-<<<<<<< HEAD
-from nerf_grasping.classifier import CNN_3D_XYZ_Classifier, Classifier
-=======
 from nerf_grasping.classifier import CNN_3D_XYZ_Classifier, CNN_2D_1D_Classifier
->>>>>>> 4c37ec1a
 from nerf_grasping.config.base import WandbConfig, CONFIG_DATETIME_STR
 from nerf_grasping.config.nerfdata_config import NerfDataConfig
 import tyro
@@ -20,17 +16,6 @@
     frac_test: float = 0.1
     frac_train: float = 1 - frac_val - frac_test
 
-<<<<<<< HEAD
-=======
-    input_dataset_root_dir: str = (
-        "2023-08-29_evaled_grasp_config_dicts_trial_learned_metric_dataset"
-    )
-    """Root directory of the input dataset."""
-
-    input_dataset_path: str = "2023-08-29_14-34-06_learned_metric_dataset.h5"
-    """Name of the input dataset file, within the root directory."""
-
->>>>>>> 4c37ec1a
     max_num_data_points: Optional[int] = None
     """Maximum number of data points to use from the dataset. If None, use all."""
 
@@ -176,12 +161,12 @@
         )
 
 
-<<<<<<< HEAD
 # TODO(pculbert): fix.
 # UnionClassifierModelConfig = Union[
 #     CNN_3D_XYZ_ModelConfig, ClassifierModelConfig
 # ]  # Passing none here so union is valid.
-=======
+
+
 @dataclass(frozen=True)
 class CNN_2D_1D_ModelConfig(ClassifierModelConfig):
     """Parameters for the CNN_2D_1D_Classifier."""
@@ -230,7 +215,6 @@
 UnionClassifierModelConfig = Union[
     CNN_3D_XYZ_ModelConfig, CNN_2D_1D_ModelConfig
 ]  # Passing none here so union is valid.
->>>>>>> 4c37ec1a
 
 
 @dataclass
@@ -274,18 +258,6 @@
         else:
             print("Loading default nerfdata config")
 
-<<<<<<< HEAD
-=======
-        if self.model_config is None:
-            # self.model_config = CNN_3D_XYZ_ModelConfig.from_fingertip_config(
-            #     fingertip_config=self.nerfdata_config.fingertip_config
-            # )
-            self.model_config = CNN_2D_1D_ModelConfig.from_fingertip_config(
-                fingertip_config=self.nerfdata_config.fingertip_config
-            )
-
->>>>>>> 4c37ec1a
-
 if __name__ == "__main__":
     cfg = tyro.cli(ClassifierConfig)
     print(cfg)