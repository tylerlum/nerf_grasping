# ---
# jupyter:
#   jupytext:
#     formats: ipynb,py:percent
#     text_representation:
#       extension: .py
#       format_name: percent
#       format_version: '1.3'
#       jupytext_version: 1.14.5
#   kernelspec:
#     display_name: Python 3 (ipykernel)
#     language: python
#     name: python3
# ---

# %% [markdown]
# # Create DexGraspNet NeRF Grasps
#
# ## Summary (Aug 25, 2023)
#
# The purpose of this script is to iterate through each NeRF object and evaled grasp config, sample densities in the grasp trajectory, and store the data

# %%
import nerfstudio
import sys
import pathlib
import h5py
import math
import matplotlib.pyplot as plt
import torch
import pypose as pp
import nerf_grasping
import os
import trimesh
import numpy as np
from tqdm import tqdm
from datetime import datetime
from typing import Tuple, List, Dict, Any, Optional
from nerf_grasping.dataset.DexGraspNet_NeRF_Grasps_utils import (
    plot_mesh_and_query_points,
    plot_mesh_and_transforms,
    plot_mesh_and_high_density_points,
    get_ray_samples_in_mesh_region,
    parse_object_code_and_scale,
)
from nerf_grasping.dataset.timers import LoopTimer
from nerf_grasping.optimizer_utils import AllegroHandConfig, AllegroGraspConfig
from nerf_grasping.grasp_utils import (
    get_ray_samples,
    get_ray_origins_finger_frame,
    get_nerf_configs,
    load_nerf,
)
from nerf_grasping.nerf_utils import (
    get_cameras,
    render,
)
from nerf_grasping.config.base import CONFIG_DATETIME_STR
from functools import partial
from nerf_grasping.config.nerfdata_config import (
    UnionNerfDataConfig,
    DepthImageNerfDataConfig,
    GridNerfDataConfig,
    GraspConditionedGridDataConfig,
)
import tyro
from localscope import localscope

datetime_str = datetime.now().strftime("%Y-%m-%d_%H-%M-%S")


# %%
def is_notebook() -> bool:
    try:
        shell = get_ipython().__class__.__name__
        if shell == "ZMQInteractiveShell":
            return True  # Jupyter notebook or qtconsole
        elif shell == "TerminalInteractiveShell":
            return False  # Terminal running IPython
        else:
            return False  # Other type (?)
    except NameError:
        return False  # Probably standard Python interpreter


# %%
if is_notebook():
    from tqdm.notebook import tqdm as std_tqdm
else:
    from tqdm import tqdm as std_tqdm

os.chdir(nerf_grasping.get_repo_root())

tqdm = partial(std_tqdm, dynamic_ncols=True)


# %%
@localscope.mfc
def parse_nerf_config(nerf_config: pathlib.Path) -> str:
    # Input: PosixPath('2023-08-25_nerfcheckpoints/sem-Gun-4745991e7c0c7966a93f1ea6ebdeec6f_0_10/nerfacto/2023-08-25_132225/config.yml')
    # Return sem-Gun-4745991e7c0c7966a93f1ea6ebdeec6f_0_10
    parts = nerf_config.parts
    object_code_and_scale_str = parts[-4]
    return object_code_and_scale_str


@localscope.mfc(allowed=["tqdm"])
def count_total_num_grasps(
    nerf_configs: List[pathlib.Path], evaled_grasp_config_dicts_path: pathlib.Path
) -> int:
    ACTUALLY_COUNT_ALL = False
    total_num_grasps = 0

    for config in tqdm(nerf_configs, desc="counting num grasps", dynamic_ncols=True):
        # Read in grasp data
        object_code_and_scale_str = parse_nerf_config(config)
        object_code, object_scale = parse_object_code_and_scale(
            object_code_and_scale_str
        )
        evaled_grasp_config_dict_filepath = (
            evaled_grasp_config_dicts_path / f"{object_code_and_scale_str}.npy"
        )
        assert (
            evaled_grasp_config_dict_filepath.exists()
        ), f"evaled_grasp_config_dict_filepath {evaled_grasp_config_dict_filepath} does not exist"
        evaled_grasp_config_dict: Dict[str, Any] = np.load(
            evaled_grasp_config_dict_filepath, allow_pickle=True
        ).item()

        num_grasps = evaled_grasp_config_dict["trans"].shape[0]
        assert evaled_grasp_config_dict["trans"].shape == (
            num_grasps,
            3,
        )  # Sanity check

        # Count num_grasps
        if not ACTUALLY_COUNT_ALL:
            print(
                f"assuming all {len(nerf_configs)} evaled grasp config dicts have {num_grasps} grasps"
            )
            return num_grasps * len(nerf_configs)

        total_num_grasps += num_grasps
    return total_num_grasps


# WEIRD HACK SO YOU CAN STILL RUN VSC JUPYTER CELLS.
# %%
if __name__ == "__main__" and "get_ipython" not in dir():
    cfg: UnionNerfDataConfig = tyro.cli(UnionNerfDataConfig)
else:
    cfg: UnionNerfDataConfig = tyro.cli(UnionNerfDataConfig, args=[])

<<<<<<< HEAD
=======
print(f"Config:\n{tyro.extras.to_yaml(cfg)}")

if isinstance(cfg, DepthImageNerfDataConfig):
    raise NotImplementedError("DepthImageNerfDataConfig not implemented yet")
>>>>>>> 900f36df

if cfg.output_filepath is None:
    cfg.output_filepath = (
        cfg.evaled_grasp_config_dicts_path.parent
        / "learned_metric_dataset"
        / f"{CONFIG_DATETIME_STR}_learned_metric_dataset.h5"
    )
# %%
if not cfg.output_filepath.parent.exists():
    print(f"Creating output folder {cfg.output_filepath.parent}")
    cfg.output_filepath.parent.mkdir(parents=True)
else:
    print(f"Output folder {cfg.output_filepath.parent} already exists")

# %%
if cfg.output_filepath.exists():
    print(f"Output file {cfg.output_filepath} already exists")
    assert False, "Output file already exists"


# %%
assert cfg.nerf_checkpoints_path.exists(), f"{cfg.nerf_checkpoints_path} does not exist"
nerf_configs = get_nerf_configs(
    nerf_checkpoints_path=str(cfg.nerf_checkpoints_path),
)
assert (
    len(nerf_configs) > 0
), f"Did not find any nerf configs in {cfg.nerf_checkpoints_path}"
print(f"Found {len(nerf_configs)} nerf configs")


# %%
ray_origins_finger_frame = get_ray_origins_finger_frame(cfg.fingertip_config)

# %%
if cfg.limit_num_configs is not None:
    print(f"Limiting number of configs to {cfg.limit_num_configs}")
nerf_configs = nerf_configs[: cfg.limit_num_configs]

if cfg.max_num_data_points_per_file is not None:
    max_num_datapoints = len(nerf_configs) * cfg.max_num_data_points_per_file
else:
    max_num_datapoints = count_total_num_grasps(
        nerf_configs=nerf_configs,
        evaled_grasp_config_dicts_path=cfg.evaled_grasp_config_dicts_path,
    )

print(f"max num datapoints: {max_num_datapoints}")

# %%
if cfg.save_dataset:
    print(f"Saving config to {cfg.config_filepath}")
    cfg_yaml = tyro.extras.to_yaml(cfg)
    with open(cfg.config_filepath, "w") as f:
        f.write(cfg_yaml)

print(cfg)

# %% [markdown]
# ## Define dataset creation functions and run.


@localscope.mfc
def create_grid_dataset(
    cfg: GridNerfDataConfig, hdf5_file: h5py.File, max_num_datapoints: int
):
    nerf_densities_dataset = hdf5_file.create_dataset(
        "/nerf_densities",
        shape=(
            max_num_datapoints,
            cfg.fingertip_config.n_fingers,
            cfg.fingertip_config.num_pts_x,
            cfg.fingertip_config.num_pts_y,
            cfg.fingertip_config.num_pts_z,
        ),
        dtype="f",
        chunks=(
            1,
            cfg.fingertip_config.n_fingers,
            cfg.fingertip_config.num_pts_x,
            cfg.fingertip_config.num_pts_y,
            cfg.fingertip_config.num_pts_z,
        ),
    )
    passed_eval_dataset = hdf5_file.create_dataset(
        "/passed_eval", shape=(max_num_datapoints,), dtype="i"
    )
    passed_simulation_dataset = hdf5_file.create_dataset(
        "/passed_simulation",
        shape=(max_num_datapoints,),
        dtype="i",
    )
    passed_penetration_threshold_dataset = hdf5_file.create_dataset(
        "/passed_penetration_threshold",
        shape=(max_num_datapoints,),
        dtype="i",
    )
    nerf_config_dataset = hdf5_file.create_dataset(
        "/nerf_config", shape=(max_num_datapoints,), dtype=h5py.string_dtype()
    )
    object_code_dataset = hdf5_file.create_dataset(
        "/object_code", shape=(max_num_datapoints,), dtype=h5py.string_dtype()
    )
    object_scale_dataset = hdf5_file.create_dataset(
        "/object_scale", shape=(max_num_datapoints,), dtype="f"
    )
    grasp_idx_dataset = hdf5_file.create_dataset(
        "/grasp_idx", shape=(max_num_datapoints,), dtype="i"
    )
    grasp_transforms_dataset = hdf5_file.create_dataset(
        "/grasp_transforms",
        shape=(max_num_datapoints, cfg.fingertip_config.n_fingers, 4, 4),
        dtype="f",
    )

    return (
        nerf_densities_dataset,
        passed_eval_dataset,
        passed_simulation_dataset,
        passed_penetration_threshold_dataset,
        nerf_config_dataset,
        object_code_dataset,
        object_scale_dataset,
        grasp_idx_dataset,
        grasp_transforms_dataset,
    )


@localscope.mfc
def create_depth_image_dataset(
    cfg: DepthImageNerfDataConfig, hdf5_file: h5py.File, max_num_datapoints: int
):
    depth_images_dataset = hdf5_file.create_dataset(
        "/depth_images",
        shape=(
            max_num_datapoints,
            cfg.fingertip_config.n_fingers,
            cfg.fingertip_camera_config.H,
            cfg.fingertip_camera_config.W,
        ),
        dtype="f",
        chunks=(
            1,
            cfg.fingertip_config.n_fingers,
            cfg.fingertip_camera_config.H,
            cfg.fingertip_camera_config.W,
        ),
    )
<<<<<<< HEAD
    uncertainty_images_dataset = hdf5_file.create_dataset(
        "/uncertainty_images",
        shape=(
            max_num_datapoints,
            cfg.fingertip_config.n_fingers,
            cfg.fingertip_camera_config.H,
            cfg.fingertip_camera_config.W,
        ),
        dtype="f",
        chunks=(
            1,
            cfg.fingertip_config.n_fingers,
            cfg.fingertip_camera_config.H,
            cfg.fingertip_camera_config.W,
        ),
    )
    grasp_success_dataset = hdf5_file.create_dataset(
        "/grasp_success", shape=(max_num_datapoints,), dtype="i"
=======
    passed_eval_dataset = hdf5_file.create_dataset(
        "/passed_eval", shape=(max_num_datapoints,), dtype="i"
    )
    passed_simulation_dataset = hdf5_file.create_dataset(
        "/passed_simulation",
        shape=(max_num_datapoints,),
        dtype="i",
    )
    passed_penetration_threshold_dataset = hdf5_file.create_dataset(
        "/passed_penetration_threshold",
        shape=(max_num_datapoints,),
        dtype="i",
>>>>>>> 900f36df
    )
    nerf_config_dataset = hdf5_file.create_dataset(
        "/nerf_config", shape=(max_num_datapoints,), dtype=h5py.string_dtype()
    )
    object_code_dataset = hdf5_file.create_dataset(
        "/object_code", shape=(max_num_datapoints,), dtype=h5py.string_dtype()
    )
    object_scale_dataset = hdf5_file.create_dataset(
        "/object_scale", shape=(max_num_datapoints,), dtype="f"
    )
    grasp_idx_dataset = hdf5_file.create_dataset(
        "/grasp_idx", shape=(max_num_datapoints,), dtype="i"
    )
    grasp_transforms_dataset = hdf5_file.create_dataset(
        "/grasp_transforms",
        shape=(max_num_datapoints, cfg.fingertip_config.n_fingers, 4, 4),
        dtype="f",
    )

    return (
<<<<<<< HEAD
        depth_images_dataset,
        uncertainty_images_dataset,
        grasp_success_dataset,
=======
        nerf_densities_dataset,
        passed_eval_dataset,
        passed_simulation_dataset,
        passed_penetration_threshold_dataset,
>>>>>>> 900f36df
        nerf_config_dataset,
        object_code_dataset,
        object_scale_dataset,
        grasp_idx_dataset,
        grasp_transforms_dataset,
    )


@torch.no_grad()
def get_depth_and_uncertainty_images(
    loop_timer: LoopTimer,
    cfg: UnionNerfDataConfig,
    grasp_frame_transforms: pp.LieTensor,
    nerf_model: nerfstudio.models.base_model.Model,
) -> [torch.tensor]:
    with loop_timer.add_section_timer("get_cameras"):
        cameras = get_cameras(grasp_frame_transforms, cfg.fingertip_camera_config)

    with loop_timer.add_section_timer("render"):
        depth, uncertainty = render(cameras, nerf_model)

        return (
            depth.permute(2, 0, 1).view(
                grasp_frame_transforms.shape[0],
                cfg.fingertip_config.n_fingers,
                cfg.fingertip_camera_config.H,
                cfg.fingertip_camera_config.W,
            ),
            uncertainty.permute(2, 0, 1).view(
                grasp_frame_transforms.shape[0],
                cfg.fingertip_config.n_fingers,
                cfg.fingertip_camera_config.H,
                cfg.fingertip_camera_config.W,
            ),
        )


@torch.no_grad()
@localscope.mfc
def get_nerf_densities(
    loop_timer: LoopTimer,
    cfg: UnionNerfDataConfig,
    grasp_frame_transforms: pp.LieTensor,
    ray_origins_finger_frame: torch.Tensor,
    nerf_model: nerfstudio.models.base_model.Model,
) -> Tuple[torch.tensor, torch.tensor]:
    # Shape check grasp_frame_transforms
    batch_size = grasp_frame_transforms.shape[0]
    assert grasp_frame_transforms.lshape == (
        batch_size,
        cfg.fingertip_config.n_fingers,
    )

    # Create density grid for grid dataset.
    if isinstance(cfg, GridNerfDataConfig) or isinstance(
        cfg, GraspConditionedGridDataConfig
    ):
        # Transform query points
        with loop_timer.add_section_timer("get_ray_samples"):
            ray_samples = get_ray_samples(
                ray_origins_finger_frame,
                grasp_frame_transforms,
                cfg.fingertip_config,
            )

        with loop_timer.add_section_timer("frustums.get_positions"):
            query_points = ray_samples.frustums.get_positions().reshape(
                batch_size,
                cfg.fingertip_config.n_fingers,
                cfg.fingertip_config.num_pts_x,
                cfg.fingertip_config.num_pts_y,
                cfg.fingertip_config.num_pts_z,
                3,
            )

        with loop_timer.add_section_timer("get_density"):
            # Split ray_samples into chunks so everything fits on the gpu
            split_inds = torch.arange(0, batch_size, cfg.ray_samples_chunk_size)
            split_inds = torch.cat(
                [split_inds, torch.tensor([batch_size]).to(split_inds.device)]
            )
            nerf_density_list = []
            for curr_ind, next_ind in zip(split_inds[:-1], split_inds[1:]):
                curr_ray_samples = ray_samples[curr_ind:next_ind].to("cuda")
                nerf_density_list.append(
                    nerf_model.get_density(curr_ray_samples)[0]
                    .reshape(
                        -1,
                        cfg.fingertip_config.num_pts_x,
                        cfg.fingertip_config.num_pts_y,
                        cfg.fingertip_config.num_pts_z,
                    )
                    .cpu()
                )
                curr_ray_samples.to("cpu")

        nerf_densities = torch.cat(nerf_density_list, dim=0)

        return nerf_densities, query_points


with h5py.File(cfg.output_filepath, "w") as hdf5_file:
    current_idx = 0

    if isinstance(cfg, GraspConditionedGridDataConfig):
        # Create dataset with extra field for full grasp config.
        (
            nerf_densities_dataset,
            passed_eval_dataset,
            passed_simulation_dataset,
            passed_penetration_threshold_dataset,
            nerf_config_dataset,
            object_code_dataset,
            object_scale_dataset,
            grasp_idx_dataset,
            grasp_transforms_dataset,
        ) = create_grid_dataset(cfg, hdf5_file, max_num_datapoints)
        conditioning_var_dataset = hdf5_file.create_dataset(
            "/conditioning_var",
            shape=(
                max_num_datapoints,
                cfg.fingertip_config.n_fingers,
                7 + 16 + 4,
            ),  # 7 for pose, 16 for rotation matrix, 4 for grasp orientation, for each finger
            dtype="f",
        )
    elif isinstance(cfg, GridNerfDataConfig):
        (
            nerf_densities_dataset,
            passed_eval_dataset,
            passed_simulation_dataset,
            passed_penetration_threshold_dataset,
            nerf_config_dataset,
            object_code_dataset,
            object_scale_dataset,
            grasp_idx_dataset,
            grasp_transforms_dataset,
        ) = create_grid_dataset(cfg, hdf5_file, max_num_datapoints)
    elif isinstance(cfg, DepthImageNerfDataConfig):
        (
<<<<<<< HEAD
            depth_images_dataset,
            uncertainty_images_dataset,
            grasp_success_dataset,
=======
            nerf_densities_dataset,
            passed_eval_dataset,
            passed_simulation_dataset,
            passed_penetration_threshold_dataset,
>>>>>>> 900f36df
            nerf_config_dataset,
            object_code_dataset,
            object_scale_dataset,
            grasp_idx_dataset,
            grasp_transforms_dataset,
        ) = create_depth_image_dataset(cfg, hdf5_file, max_num_datapoints)
        conditioning_var_dataset = hdf5_file.create_dataset(
            "/conditioning_var",
            shape=(
                max_num_datapoints,
                cfg.fingertip_config.n_fingers,
                7 + 16 + 4,
            ),  # 7 for pose, 16 for rotation matrix, 4 for grasp orientation, for each finger
            dtype="f",
        )
    else:
        raise NotImplementedError(f"Unknown config type {cfg}")

    # Slice out the grasp index we want to visualize if plot_only_one is True.
    if cfg.plot_only_one:
        assert cfg.nerf_visualize_index is not None
        assert cfg.nerf_visualize_index < len(
            nerf_configs
        ), f"Visualize index out of bounds"
        nerf_configs = nerf_configs[
            cfg.nerf_visualize_index : cfg.nerf_visualize_index + 1
        ]

    # Iterate through all
    loop_timer = LoopTimer()
    for config in tqdm(nerf_configs, desc="nerf configs", dynamic_ncols=True):
        try:
            with loop_timer.add_section_timer("prepare to read in data"):
                object_code_and_scale_str = parse_nerf_config(config)
                object_code, object_scale = parse_object_code_and_scale(
                    object_code_and_scale_str
                )

                # Prepare to read in data
                mesh_path = (
                    cfg.dexgraspnet_meshdata_root
                    / object_code
                    / "coacd"
                    / "decomposed.obj"
                )
                evaled_grasp_config_dict_filepath = (
                    cfg.evaled_grasp_config_dicts_path
                    / f"{object_code_and_scale_str}.npy"
                )

                # Check that mesh and grasp dataset exist
                assert mesh_path.exists(), f"mesh_path {mesh_path} does not exist"
                assert os.path.exists(
                    evaled_grasp_config_dict_filepath
                ), f"evaled_grasp_config_dict_filepath {evaled_grasp_config_dict_filepath} does not exist"

            # Read in data
            with loop_timer.add_section_timer("load_nerf"):
                nerf_model = load_nerf(config)

            with loop_timer.add_section_timer("load mesh"):
                mesh = trimesh.load(mesh_path, force="mesh")
                mesh.apply_transform(trimesh.transformations.scale_matrix(object_scale))

            with loop_timer.add_section_timer("load grasp data"):
                evaled_grasp_config_dict: Dict[str, Any] = np.load(
                    evaled_grasp_config_dict_filepath, allow_pickle=True
                ).item()

            # Extract useful parts of grasp data
            grasp_configs = AllegroGraspConfig.from_grasp_config_dict(
                evaled_grasp_config_dict
            )
            passed_evals = evaled_grasp_config_dict["passed_eval"]
            passed_simulations = evaled_grasp_config_dict["passed_simulation"]
            passed_penetration_thresholds = evaled_grasp_config_dict[
                "passed_penetration_threshold"
            ]

            # If plot_only_one is True, slice out the grasp index we want to visualize.
            if cfg.plot_only_one:
                assert cfg.grasp_visualize_index is not None
                assert (
                    cfg.grasp_visualize_index < grasp_configs.batch_size
                ), f"{cfg.grasp_visualize_index} out of bounds for batch size {grasp_configs.batch_size}"
                grasp_configs = grasp_configs[
                    cfg.grasp_visualize_index : cfg.grasp_visualize_index + 1
                ]
                passed_evals = passed_evals[
                    cfg.grasp_visualize_index : cfg.grasp_visualize_index + 1
                ]

                passed_simulations = passed_simulations[
                    cfg.grasp_visualize_index : cfg.grasp_visualize_index + 1
                ]
                passed_penetration_thresholds = passed_penetration_thresholds[
                    cfg.grasp_visualize_index : cfg.grasp_visualize_index + 1
                ]

            if (
                cfg.max_num_data_points_per_file is not None
                and grasp_configs.batch_size > cfg.max_num_data_points_per_file
            ):
                print(
                    "WARNING: Too many grasp configs, dropping some datapoints from NeRF dataset."
                )
                print(
                    f"batch_size = {grasp_configs.batch_size}, cfg.max_num_data_points_per_file = {cfg.max_num_data_points_per_file}"
                )

            grasp_configs = grasp_configs[:max_num_datapoints]
<<<<<<< HEAD
            grasp_successes = grasp_successes[:max_num_datapoints]
            grasp_frame_transforms = grasp_configs.grasp_frame_transforms

            assert grasp_successes.shape == (grasp_configs.batch_size,)
            assert grasp_frame_transforms.lshape == (
=======
            passed_evals = passed_evals[:max_num_datapoints]
            passed_simulations = passed_simulations[:max_num_datapoints]
            passed_penetration_thresholds = passed_penetration_thresholds[
                :max_num_datapoints
            ]
            grasp_frame_transforms_arr = grasp_configs.grasp_frame_transforms

            assert passed_evals.shape == (grasp_configs.batch_size,)
            assert grasp_frame_transforms_arr.lshape == (
>>>>>>> 900f36df
                grasp_configs.batch_size,
                cfg.fingertip_config.n_fingers,
            )

            if isinstance(cfg, GraspConditionedGridDataConfig):
                grasp_config_tensors = grasp_configs.as_tensor()

<<<<<<< HEAD
            if isinstance(cfg, GridNerfDataConfig) or isinstance(
                cfg, GraspConditionedGridDataConfig
=======
            # TODO: Batch this instead of looping through each grasp.
            for grasp_idx, (
                passed_eval,
                passed_simulation,
                passed_penetration_threshold,
                grasp_frame_transforms,
            ) in (
                pbar := tqdm(
                    enumerate(
                        zip(
                            passed_evals,
                            passed_simulations,
                            passed_penetration_thresholds,
                            grasp_frame_transforms_arr,
                        )
                    ),
                    total=grasp_configs.batch_size,
                    dynamic_ncols=True,
                )
>>>>>>> 900f36df
            ):
                # Process batch of grasp data.
                nerf_densities, query_points = get_nerf_densities(
                    loop_timer=loop_timer,
                    cfg=cfg,
                    grasp_frame_transforms=grasp_frame_transforms,
                    ray_origins_finger_frame=ray_origins_finger_frame,
                    nerf_model=nerf_model,
                )

            elif isinstance(cfg, DepthImageNerfDataConfig):
                depth_images, uncertainty_images = get_depth_and_uncertainty_images(
                    loop_timer=loop_timer,
                    cfg=cfg,
                    grasp_frame_transforms=grasp_frame_transforms,
                    nerf_model=nerf_model,
                )

            if cfg.plot_only_one:
                break

            # Ensure no nans (most likely come from weird grasp transforms)
            if nerf_densities.isnan().any() or grasp_frame_transforms.isnan().any():
                print("\n" + "-" * 80)
                print(
                    f"WARNING: Found {nerf_densities.isnan().sum()} nerf density nans and {grasp_frame_transforms.isnan().sum()} transform nans in {config}"
                )
                print("Skipping this one...")
                print("-" * 80 + "\n")
                continue

            # Save values
            if not cfg.save_dataset:
                continue
            with loop_timer.add_section_timer("save values"):
                prev_idx = current_idx
                current_idx += grasp_configs.batch_size
                grasp_success_dataset[prev_idx:current_idx] = grasp_successes
                nerf_config_dataset[prev_idx:current_idx] = [str(config)] * (
                    current_idx - prev_idx
                )
                object_code_dataset[prev_idx:current_idx] = [object_code] * (
                    current_idx - prev_idx
                )
                object_scale_dataset[prev_idx:current_idx] = object_scale
                grasp_idx_dataset[prev_idx:current_idx] = np.arange(
                    prev_idx, current_idx
                )
                grasp_transforms_dataset[prev_idx:current_idx] = (
                    grasp_frame_transforms.matrix().cpu().detach().numpy()
                )

                if isinstance(cfg, GridNerfDataConfig) or isinstance(
                    cfg, GraspConditionedGridDataConfig
                ):
                    nerf_densities_dataset[prev_idx:current_idx] = (
                        nerf_densities.detach().cpu().numpy()
                    )
<<<<<<< HEAD

                if isinstance(cfg, DepthImageNerfDataConfig):
                    depth_images_dataset[prev_idx:current_idx] = (
                        depth_images.detach().cpu().numpy()
                    )
                    uncertainty_images_dataset[prev_idx:current_idx] = (
                        uncertainty_images.detach().cpu().numpy()
                    )

                if isinstance(cfg, GraspConditionedGridDataConfig) or isinstance(
                    cfg, DepthImageNerfDataConfig
                ):
                    grasp_config_tensors = grasp_config_tensors.detach().cpu().numpy()
                    assert grasp_config_tensors.shape == (
                        grasp_configs.batch_size,
                        cfg.fingertip_config.n_fingers,
                        7
                        + 16
                        + 4,  # wrist pose, joint angles, grasp orientations (as quats)
=======
                    print("Skipping this one...")
                    print("-" * 80 + "\n")
                    continue

                # Save values
                if not cfg.save_dataset:
                    continue
                with loop_timer.add_section_timer("save values"):
                    nerf_densities_dataset[current_idx] = nerf_densities
                    passed_eval_dataset[current_idx] = passed_eval
                    passed_simulation_dataset[current_idx] = passed_simulation
                    passed_penetration_threshold_dataset[
                        current_idx
                    ] = passed_penetration_threshold
                    nerf_config_dataset[current_idx] = str(config)
                    object_code_dataset[current_idx] = object_code
                    object_scale_dataset[current_idx] = object_scale
                    grasp_idx_dataset[current_idx] = grasp_idx
                    grasp_transforms_dataset[current_idx] = (
                        grasp_frame_transforms.matrix().cpu().detach().numpy()
>>>>>>> 900f36df
                    )
                    conditioning_var_dataset[
                        prev_idx:current_idx
                    ] = grasp_config_tensors

                # May not be max_num_data_points if nan grasps
                hdf5_file.attrs["num_data_points"] = current_idx
        except:
            print("\n" + "-" * 80)
            print(f"WARNING: Failed to process {config}")
            print("Skipping this one...")
            print("-" * 80 + "\n")
            continue

        if cfg.print_timing:
            loop_timer.pretty_print_section_times()
        print()

# %%
if not cfg.plot_only_one:
    print("Done!")
    sys.exit()

grasp_frame_transforms = grasp_frame_transforms.matrix().cpu().detach().numpy()
# Plot
delta = (
    cfg.fingertip_config.grasp_depth_mm / 1000 / (cfg.fingertip_config.num_pts_z - 1)
)

nerf_alphas = [1 - np.exp(-delta * dd) for dd in nerf_densities]
fig = plot_mesh_and_query_points(
    mesh=mesh,
    query_points_list=[qq.reshape(-1, 3) for qq in query_points_list],
    query_points_colors_list=[x.reshape(-1) for x in nerf_alphas],
    num_fingers=cfg.fingertip_config.n_fingers,
    title=f"Mesh and Query Points, Success: {passed_eval}",
)
fig.show()
fig2 = plot_mesh_and_transforms(
    mesh=mesh,
    transforms=[
        grasp_frame_transforms[i] for i in range(cfg.fingertip_config.n_fingers)
    ],
    num_fingers=cfg.fingertip_config.n_fingers,
    title=f"Mesh and Transforms, Success: {passed_eval}",
)
fig2.show()

if cfg.plot_all_high_density_points:
    PLOT_NUM_PTS_X, PLOT_NUM_PTS_Y, PLOT_NUM_PTS_Z = 100, 100, 100
    ray_samples_in_mesh_region = get_ray_samples_in_mesh_region(
        mesh=mesh,
        num_pts_x=PLOT_NUM_PTS_X,
        num_pts_y=PLOT_NUM_PTS_Y,
        num_pts_z=PLOT_NUM_PTS_Z,
    )
    query_points_in_mesh_region_isaac_frame = np.copy(
        ray_samples_in_mesh_region.frustums.get_positions()
        .cpu()
        .numpy()
        .reshape(
            PLOT_NUM_PTS_X,
            PLOT_NUM_PTS_Y,
            PLOT_NUM_PTS_Z,
            3,
        )
    )
    nerf_densities_in_mesh_region = (
        nerf_model.get_density(ray_samples_in_mesh_region.to("cuda"))[0]
        .detach()
        .cpu()
        .numpy()
        .reshape(
            PLOT_NUM_PTS_X,
            PLOT_NUM_PTS_Y,
            PLOT_NUM_PTS_Z,
        )
    )

    nerf_alphas_in_mesh_region = 1 - np.exp(-delta * nerf_densities_in_mesh_region)

    fig3 = plot_mesh_and_high_density_points(
        mesh=mesh,
        query_points=query_points_in_mesh_region_isaac_frame.reshape(-1, 3),
        query_points_colors=nerf_alphas_in_mesh_region.reshape(-1),
        density_threshold=0.01,
    )
    fig3.show()

if cfg.plot_alphas_each_finger_1D:
    nrows, ncols = cfg.fingertip_config.n_fingers, 1
    fig4, axes = plt.subplots(nrows=nrows, ncols=ncols, figsize=(10, 10))
    axes = axes.flatten()
    for i in range(cfg.fingertip_config.n_fingers):
        ax = axes[i]
        finger_alphas = nerf_alphas[i].reshape(
            cfg.fingertip_config.num_pts_x,
            cfg.fingertip_config.num_pts_y,
            cfg.fingertip_config.num_pts_z,
        )
        finger_alphas_maxes = np.max(finger_alphas, axis=(0, 1))
        finger_alphas_means = np.mean(finger_alphas, axis=(0, 1))
        ax.plot(finger_alphas_maxes, label="max")
        ax.plot(finger_alphas_means, label="mean")
        ax.legend()
        ax.set_xlabel("z")
        ax.set_ylabel("alpha")
        ax.set_title(f"finger {i}")
        ax.set_ylim([0, 1])
    fig4.tight_layout()
    fig4.show()

if cfg.plot_alpha_images_each_finger:
    num_images = 5
    nrows, ncols = cfg.fingertip_config.n_fingers, num_images
    fig5, axes = plt.subplots(nrows=nrows, ncols=ncols, figsize=(10, 10))
    alpha_images = [
        x.reshape(
            cfg.fingertip_config.num_pts_x,
            cfg.fingertip_config.num_pts_y,
            cfg.fingertip_config.num_pts_z,
        )
        for x in nerf_alphas
    ]

    for finger_i in range(cfg.fingertip_config.n_fingers):
        for image_i in range(num_images):
            ax = axes[finger_i, image_i]
            image = alpha_images[finger_i][
                :,
                :,
                int(image_i * cfg.fingertip_config.num_pts_z / num_images),
            ]
            ax.imshow(
                image,
                vmin=nerf_alphas[i].min(),
                vmax=nerf_alphas[i].max(),
            )
            ax.set_title(f"finger {finger_i}, image {image_i}")
    fig5.tight_layout()
    fig5.show()
    plt.show(block=True)

assert False, "cfg.plot_only_one is True"<|MERGE_RESOLUTION|>--- conflicted
+++ resolved
@@ -151,13 +151,7 @@
 else:
     cfg: UnionNerfDataConfig = tyro.cli(UnionNerfDataConfig, args=[])
 
-<<<<<<< HEAD
-=======
 print(f"Config:\n{tyro.extras.to_yaml(cfg)}")
-
-if isinstance(cfg, DepthImageNerfDataConfig):
-    raise NotImplementedError("DepthImageNerfDataConfig not implemented yet")
->>>>>>> 900f36df
 
 if cfg.output_filepath is None:
     cfg.output_filepath = (
@@ -306,7 +300,6 @@
             cfg.fingertip_camera_config.W,
         ),
     )
-<<<<<<< HEAD
     uncertainty_images_dataset = hdf5_file.create_dataset(
         "/uncertainty_images",
         shape=(
@@ -323,9 +316,6 @@
             cfg.fingertip_camera_config.W,
         ),
     )
-    grasp_success_dataset = hdf5_file.create_dataset(
-        "/grasp_success", shape=(max_num_datapoints,), dtype="i"
-=======
     passed_eval_dataset = hdf5_file.create_dataset(
         "/passed_eval", shape=(max_num_datapoints,), dtype="i"
     )
@@ -338,7 +328,6 @@
         "/passed_penetration_threshold",
         shape=(max_num_datapoints,),
         dtype="i",
->>>>>>> 900f36df
     )
     nerf_config_dataset = hdf5_file.create_dataset(
         "/nerf_config", shape=(max_num_datapoints,), dtype=h5py.string_dtype()
@@ -359,16 +348,11 @@
     )
 
     return (
-<<<<<<< HEAD
         depth_images_dataset,
         uncertainty_images_dataset,
-        grasp_success_dataset,
-=======
-        nerf_densities_dataset,
         passed_eval_dataset,
         passed_simulation_dataset,
         passed_penetration_threshold_dataset,
->>>>>>> 900f36df
         nerf_config_dataset,
         object_code_dataset,
         object_scale_dataset,
@@ -509,16 +493,11 @@
         ) = create_grid_dataset(cfg, hdf5_file, max_num_datapoints)
     elif isinstance(cfg, DepthImageNerfDataConfig):
         (
-<<<<<<< HEAD
             depth_images_dataset,
             uncertainty_images_dataset,
-            grasp_success_dataset,
-=======
-            nerf_densities_dataset,
             passed_eval_dataset,
             passed_simulation_dataset,
             passed_penetration_threshold_dataset,
->>>>>>> 900f36df
             nerf_config_dataset,
             object_code_dataset,
             object_scale_dataset,
@@ -630,13 +609,7 @@
                 )
 
             grasp_configs = grasp_configs[:max_num_datapoints]
-<<<<<<< HEAD
-            grasp_successes = grasp_successes[:max_num_datapoints]
-            grasp_frame_transforms = grasp_configs.grasp_frame_transforms
-
-            assert grasp_successes.shape == (grasp_configs.batch_size,)
-            assert grasp_frame_transforms.lshape == (
-=======
+
             passed_evals = passed_evals[:max_num_datapoints]
             passed_simulations = passed_simulations[:max_num_datapoints]
             passed_penetration_thresholds = passed_penetration_thresholds[
@@ -646,7 +619,6 @@
 
             assert passed_evals.shape == (grasp_configs.batch_size,)
             assert grasp_frame_transforms_arr.lshape == (
->>>>>>> 900f36df
                 grasp_configs.batch_size,
                 cfg.fingertip_config.n_fingers,
             )
@@ -654,30 +626,8 @@
             if isinstance(cfg, GraspConditionedGridDataConfig):
                 grasp_config_tensors = grasp_configs.as_tensor()
 
-<<<<<<< HEAD
             if isinstance(cfg, GridNerfDataConfig) or isinstance(
                 cfg, GraspConditionedGridDataConfig
-=======
-            # TODO: Batch this instead of looping through each grasp.
-            for grasp_idx, (
-                passed_eval,
-                passed_simulation,
-                passed_penetration_threshold,
-                grasp_frame_transforms,
-            ) in (
-                pbar := tqdm(
-                    enumerate(
-                        zip(
-                            passed_evals,
-                            passed_simulations,
-                            passed_penetration_thresholds,
-                            grasp_frame_transforms_arr,
-                        )
-                    ),
-                    total=grasp_configs.batch_size,
-                    dynamic_ncols=True,
-                )
->>>>>>> 900f36df
             ):
                 # Process batch of grasp data.
                 nerf_densities, query_points = get_nerf_densities(
@@ -715,7 +665,9 @@
             with loop_timer.add_section_timer("save values"):
                 prev_idx = current_idx
                 current_idx += grasp_configs.batch_size
-                grasp_success_dataset[prev_idx:current_idx] = grasp_successes
+                passed_eval_dataset[prev_idx:current_idx] = passed_evals
+                passed_simulation_dataset[prev_idx:current_idx] = passed_simulations
+                passed_penetration_threshold_dataset[prev_idx:current_idx] = passed_penetration_thresholds
                 nerf_config_dataset[prev_idx:current_idx] = [str(config)] * (
                     current_idx - prev_idx
                 )
@@ -736,7 +688,6 @@
                     nerf_densities_dataset[prev_idx:current_idx] = (
                         nerf_densities.detach().cpu().numpy()
                     )
-<<<<<<< HEAD
 
                 if isinstance(cfg, DepthImageNerfDataConfig):
                     depth_images_dataset[prev_idx:current_idx] = (
@@ -756,28 +707,6 @@
                         7
                         + 16
                         + 4,  # wrist pose, joint angles, grasp orientations (as quats)
-=======
-                    print("Skipping this one...")
-                    print("-" * 80 + "\n")
-                    continue
-
-                # Save values
-                if not cfg.save_dataset:
-                    continue
-                with loop_timer.add_section_timer("save values"):
-                    nerf_densities_dataset[current_idx] = nerf_densities
-                    passed_eval_dataset[current_idx] = passed_eval
-                    passed_simulation_dataset[current_idx] = passed_simulation
-                    passed_penetration_threshold_dataset[
-                        current_idx
-                    ] = passed_penetration_threshold
-                    nerf_config_dataset[current_idx] = str(config)
-                    object_code_dataset[current_idx] = object_code
-                    object_scale_dataset[current_idx] = object_scale
-                    grasp_idx_dataset[current_idx] = grasp_idx
-                    grasp_transforms_dataset[current_idx] = (
-                        grasp_frame_transforms.matrix().cpu().detach().numpy()
->>>>>>> 900f36df
                     )
                     conditioning_var_dataset[
                         prev_idx:current_idx
