--- conflicted
+++ resolved
@@ -16,7 +16,7 @@
     if isinstance(model, trimesh.Trimesh):
         rays_o = mesh_utils.correct_z_dists(model, rays_o, rays_d)
     else:
-        rays_o = grasp_utils.correct_z_dists(model, grasp_points)
+        rays_o = nerf_utils.correct_z_dists(model, grasp_points)
     print("corrected vals:", rays_o, centroid)
     rays_o, rays_d = grasp_utils.nerf_to_ig(rays_o), grasp_utils.nerf_to_ig(rays_d)
     return rays_o, rays_d
@@ -125,8 +125,7 @@
             continue
 
         print("orig vals: ", mu_0.reshape(3, 6))
-<<<<<<< HEAD
-        num_samples = 500 if not use_nerf else 500
+        num_samples = 500
         mu_f, Sigma_f = mu_0, Sigma_0
         for i in range(3):
             grasp_points, mu_f, Sigma_f = grasp_opt.get_points_cem(
@@ -153,49 +152,14 @@
                     "Sigma": Sigma_f.detach().cpu().numpy(),
                 }
             )
-=======
-
-        grasp_points = grasp_opt.get_points_cem(
-            3,
-            model,
-            num_iters=15,
-            mu_0=mu_0,
-            Sigma_0=Sigma_0,
-            projection=projection_fn,
-            centroid=centroid,
-            num_samples=500,
-            cost_fn=cost_fn,
-            risk_sensitivity=risk_sensitivity,
-        )
-        grasp_points = grasp_points.reshape(3, 6)
-        rays_o, rays_d = grasp_points[:, :3], grasp_points[:, 3:]
-
-        rays_d = grasp_utils.res_to_true_dirs(rays_o, rays_d, centroid)
-
-        print("optimized vals: ", rays_o)
-
-        if isinstance(model, trimesh.Trimesh):
-            rays_o = mesh_utils.correct_z_dists(model, rays_o, rays_d)
-        else:
-            rays_o = nerf_utils.correct_z_dists(model, grasp_points)
-
-        print("corrected vals:", rays_o, centroid)
-
-        rays_o, rays_d = grasp_utils.nerf_to_ig(rays_o), grasp_utils.nerf_to_ig(rays_d)
->>>>>>> 4da4569f
 
         sampled_grasps[ii, :, :3] = rays_o.cpu().numpy()
         sampled_grasps[ii, :, 3:] = rays_d.cpu().numpy()
 
     os.makedirs("grasp_data", exist_ok=True)
-<<<<<<< HEAD
     print(f"saving to: grasp_data/{outfile}.npy")
     np.save(f"grasp_data/{outfile}.npy", sampled_grasps)
     np.save(f"grasp_data/{outfile}_full.npy", grasp_data)
-=======
-    print("saving to: " + "grasp_data/" + outfile + ".npy")
-    np.save("grasp_data/" + outfile + ".npy", sampled_grasps)
->>>>>>> 4da4569f
 
 
 if __name__ == "__main__":
