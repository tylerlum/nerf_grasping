--- conflicted
+++ resolved
@@ -309,12 +309,8 @@
     X_Oy_By: np.ndarray,
     ckpt_path: str | pathlib.Path,
     return_exactly_requested_num_grasps: bool = True,
-<<<<<<< HEAD
-    filter_grasps: bool = True,
+    sample_grasps_multiplier: int = 10,
     PLOT: bool = False,
-=======
-    sample_grasps_multiplier: int = 10,
->>>>>>> 90d527d2
 ) -> dict:
     ckpt_path = pathlib.Path(ckpt_path)
 
@@ -445,26 +441,15 @@
         grasp_orientations=grasp_orientations,
     )
 
-<<<<<<< HEAD
-    # Filter out in collision with table
-    if filter_grasps:
-=======
     if cfg.filter_less_feasible_grasps:
->>>>>>> 90d527d2
         wrist_pose_matrix = grasp_configs.wrist_pose.matrix()
         x_dirs = wrist_pose_matrix[:, :, 0]
         z_dirs = wrist_pose_matrix[:, :, 2]
 
-<<<<<<< HEAD
-        cos_theta = math.cos(math.radians(60))
-        fingers_forward = z_dirs[:, 0] >= cos_theta
-        palm_upwards = x_dirs[:, 1] >= cos_theta
-=======
         fingers_forward_cos_theta = math.cos(math.radians(cfg.fingers_forward_theta_deg))
         palm_upwards_cos_theta = math.cos(math.radians(cfg.palm_upwards_theta_deg))
         fingers_forward = z_dirs[:, 0] >= fingers_forward_cos_theta
         palm_upwards = x_dirs[:, 1] >= palm_upwards_cos_theta
->>>>>>> 90d527d2
         grasp_configs = grasp_configs[fingers_forward & ~palm_upwards]
         print(f"Filtered less feasible grasps. New batch size: {grasp_configs.batch_size}")
 
