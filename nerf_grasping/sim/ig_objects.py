from isaacgym import gymapi, gymtorch
from pathlib import Path
import os
import numpy as np
import torch

import trimesh
import scipy

from nerf_grasping.quaternions import Quaternion
from nerf_grasping import grasp_utils, nerf_utils

from nerf import utils

root_dir = Path(os.path.abspath(__file__)).parents[2]
asset_dir = f"{root_dir}/assets"


def load_nerf(workspace, bound, scale):
    parser = utils.get_config_parser()
    args = parser.parse_args(
        [
            "--workspace",
            f"{root_dir}/torch-ngp/data/logs/{workspace}",
            "--test",
            "--bound",
            f"{bound}",
            "--scale",
            f"{scale}",
            "--mode",
            "blender",
            f"{root_dir}/torch-ngp",
        ]
    )
    model = nerf_utils.load_nerf(args)
    return model


class RigidObject:

    obj_scale = 1e-2
    scale = 1.0
    bound = 2.0
    centroid = np.zeros((3, 1))
    use_centroid = False
    mu = 1.0
    translation = np.zeros(3)

    def __init__(self, gym=None, sim=None, env=None):
        self.gym = gym
        self.sim = sim
        self.env = env

        if self.sim is not None:
            self.asset = self.create_asset()
            self.actor = self.configure_actor(gym, env)

        self.nerf_loaded = False
        self.load_trimesh()

    def get_CG(self):
        pos = self.rb_states[0, :3]
        quat = Quaternion.fromWLast(self.rb_states[0, 3:7])
        return quat.rotate(self.CG) + pos

    def setup_tensors(self):
        _rb_states = self.gym.acquire_rigid_body_state_tensor(self.sim)
        # (num_rigid_bodies, 13)
        rb_count = self.gym.get_actor_rigid_body_count(self.env, self.actor)
        rb_start_index = self.gym.get_actor_rigid_body_index(
            self.env, self.actor, 0, gymapi.DOMAIN_SIM
        )

        # TODO TEMP
        self.index = rb_start_index

        # NOTE: simple indexing will return a view of the data but advanced indexing will return a copy breaking the updateing
        self.rb_states = gymtorch.wrap_tensor(_rb_states)[
            rb_start_index : rb_start_index + rb_count, :
        ]

    def load_nerf_model(self):
        if self.nerf_loaded:
            return
        self.model = load_nerf(self.workspace, self.bound, self.scale)
        self.nerf_loaded = True

    def load_trimesh(self):
        mesh_path = os.path.join(asset_dir, self.mesh_file)
        self.gt_mesh = trimesh.load(mesh_path, force="mesh")
        # R = scipy.spatial.transform.Rotation.from_euler("Y", [-np.pi / 2]).as_matrix()
        # R = (
        #     R
        #     @ scipy.spatial.transform.Rotation.from_euler("X", [-np.pi / 2]).as_matrix()
        # )
        # T_rot = np.eye(4)
        # T_rot[:3, :3] = R
        # self.gt_mesh.apply_transform(T_rot)
        self.gt_mesh.apply_scale(self.obj_scale)
        self.gt_mesh.apply_translation(self.translation)

    def create_asset(self):
        asset_options = gymapi.AssetOptions()

        asset_options.vhacd_enabled = True
        asset_options.mesh_normal_mode = gymapi.COMPUTE_PER_VERTEX
        # asset_options.density = 100
        asset_options.override_inertia = False
        asset_options.override_com = False

        asset_options.vhacd_params.mode = 0
        asset_options.vhacd_params.resolution = 300000
        asset_options.vhacd_params.max_convex_hulls = 100
        asset_options.vhacd_params.max_num_vertices_per_ch = 16

        asset = self.gym.load_asset(self.sim, asset_dir, self.asset_file, asset_options)

        rs_props = self.gym.get_asset_rigid_shape_properties(asset)
        for p in rs_props:
            p.friction = self.mu
            p.torsion_friction = self.mu
            p.restitution = 0.0
        self.gym.set_asset_rigid_shape_properties(asset, rs_props)

        return asset

    def configure_actor(self, gym, env):
        actor = self.gym.create_actor(
            env,
            self.asset,
            gymapi.Transform(p=gymapi.Vec3(0.0, 0.0, 0.1)),
            self.name,
            0,
            0,
            segmentationId=2,
        )

        rigid_body_props = self.gym.get_actor_rigid_body_properties(self.env, actor)
        self.mass = sum(x.mass for x in rigid_body_props)
        com = rigid_body_props[0].com
        self.CG = torch.tensor([com.x, com.y, com.z])
        return actor

    def reset_actor(self):
        self.rb_states[0] *= 0.0
        self.rb_states[0][6] = 1.0

        (rb_states,) = self.gym.get_actor_rigid_body_states(
            self.env, self.actor, gymapi.STATE_ALL
        )
        rb_states["pose"]["p"].fill((0, 0, 0))
        rb_states["pose"]["r"].fill((0, 0, 0, 1))
        rb_states["vel"]["linear"].fill((0, 0, 0))
        rb_states["vel"]["angular"].fill((0, 0, 0))
        self.gym.set_actor_rigid_body_states(
            self.env,
            self.actor,
            rb_states,
            gymapi.STATE_ALL,
        )

    @property
    def position(self):
        """Returns object position"""
        return self.rb_states[0, :3]

    @property
    def orientation(self):
        """Returns object orientation"""
        return self.rb_states[0, 3:7]

    @property
    def velocity(self):
        """Returns linear velocity"""
        return self.rb_states[0, 7:10]

    @property
    def angular_velocity(self):
        return self.rb_states[0, 10:13]


class TeddyBear(RigidObject):
    asset_file = "objects/urdf/teddy_bear.urdf"
    mesh_file = "objects/meshes/isaac_teddy/isaac_bear.obj"
    obj_scale = 1e-2
    name = "teddy_bear"
    workspace = "teddy_bear"

    data_dir = f"{root_dir}/nerf_shared/data/isaac_teddy"
    config_path = f"{root_dir}/nerf_shared/configs/isaac_teddy.txt"
    centroid = np.array([-0.0001444, 0.00412231, 0.08663063])
<<<<<<< HEAD
    use_centroid = True
=======
    use_centroid = False
>>>>>>> 4da4569f
    translation = np.array([-1.2824e-05, 6.9302e-06, 2.2592e-03])

    grasp_points = torch.tensor(
        [[0.0350, 0.0580, 0.1010], [0.0000, -0.0480, 0.0830], [-0.0390, 0.0580, 0.1010]]
    )

    grasp_normals = torch.tensor(
        [
            [-0.0350, -0.0580, 0.0000],
            [0.0000, 1.0000, 0.0000],
            [0.0390, -0.0580, 0.0000],
        ]
    )
    mu = 1.0


class Box(RigidObject):
    name = "box"
    workspace = "box"
    grasp_points = torch.tensor(
        [[0.0, 0.05, 0.05], [0.03, -0.05, 0.05], [-0.03, -0.05, 0.05]]
    )
    obj_scale = 0.075
    translation = np.array([1.6316e-07, -6.7600e-07, 3.9500e-02])

    grasp_normals = torch.tensor([[0.0, -1.0, 0.0], [0.0, 1.0, 0.0], [0.0, 1.0, 0.0]])

    mesh_file = "objects/meshes/cube_multicolor.obj"
    asset_file = "objects/urdf/cube_multicolor.urdf"


#     def create_asset(self):
#         asset_options = gymapi.AssetOptions()

#         asset_options.vhacd_enabled = True
#         asset_options.mesh_normal_mode = gymapi.COMPUTE_PER_VERTEX
#         asset_options.override_inertia = False
#         asset_options.override_com = False
#         asset_options.density = 100

#         asset_options.vhacd_params.mode = 0
#         asset_options.vhacd_params.resolution = 300000
#         asset_options.vhacd_params.max_convex_hulls = 10
#         asset_options.vhacd_params.max_num_vertices_per_ch = 16

#         asset = self.gym.create_box(self.sim, 0.1, 0.1, 0.1, asset_options)

#         rs_props = self.gym.get_asset_rigid_shape_properties(asset)
#         for p in rs_props:
#             p.friction = 1.0
#             p.torsion_friction = 1.0
#             p.restitution = 0.1
#         self.gym.set_asset_rigid_shape_properties(asset, rs_props)

#         return asset

#     def configure_actor(self, gym, env):
#         actor = self.gym.create_actor(
#             env,
#             self.asset,
#             gymapi.Transform(p=gymapi.Vec3(0.0, 0.0, 0.101)),
#             "box",
#             0,
#             0,
#             segmentationId=2,
#         )
#         self.gym.set_rigid_body_color(
#             self.env, actor, 0, gymapi.MESH_VISUAL, gymapi.Vec3(0.8, 0.2, 0.3)
#         )

#         rigid_body_props = self.gym.get_actor_rigid_body_properties(self.env, actor)
#         self.mass = sum(x.mass for x in rigid_body_props)
#         com = rigid_body_props[0].com
#         self.CG = torch.tensor([com.x, com.y, com.z])

#         return actor


class PowerDrill(RigidObject):
    workspace = "power_drill"
    centroid = np.zeros(3)
    translation = np.array([-0.00031597, 0.00020537, 0.00023557])
    grasp_points = torch.tensor(
        [
            [-0.038539, 0.115021, 0.023878],
            [0.030017, -0.002467, 0.027816],
            [-0.029284, -0.099212, 0.027294],
        ]
    )

    grasp_normals = torch.tensor([[0, -1.0, 0.0], [-1, 0.0, 0.0], [1.0, 1.0, 0.0]])
    bound = 3.0

    asset_file = "objects/urdf/power_drill.urdf"
    mesh_file = "objects/meshes/power_drill/textured.obj"
    name = "power_drill"
    obj_scale = 1.0
    translation = np.array([-4.0196e-06, 2.4881e-05, 5.2011e-03])


class Banana(RigidObject):
    workspace = "banana"
    grasp_points = torch.tensor(
        [
            [-0.00693, 0.085422, 0.013867],
            [0.018317, -0.001611, 0.013867],
            [-0.058538, -0.051027, 0.013867],
        ]
    )
    obj_scale = 1.0
    grasp_normals = torch.tensor([[1, -1.5, 0.0], [-2, 1.0, 0.0], [1, 0.0, 0.0]])
    asset_file = "objects/urdf/banana.urdf"
    mesh_file = "objects/meshes/banana/textured.obj"
    name = "banana"
    mu = 1.0
    translation = np.array([-1.4408e-05, 3.8640e-06, 2.7102e-03])


class Spatula(RigidObject):
    asset_file = "objects/urdf/spatula.urdf"
    name = "spatula"


class Mug(RigidObject):
    asset_file = "objects/urdf/mug.urdf"
    data_dir = "./nerf_shared/data/mug"
    config_path = "./nerf_shared/configs/mug.txt"
    name = "mug"


class BleachCleanser(RigidObject):
    asset_file = "objects/urdf/bleach_cleanser.urdf"
    data_dir = "./nerf_shared/data/bleach_cleanser"
    config_path = "./nerf_shared/configs/bleach_cleanser.txt"
    name = "bleach_cleanser"
    mesh_file = "objects/meshes/bleach_cleanser/textured.obj"
    workspace = "bleach_cleanser"
    grasp_points = torch.tensor(
        [
            [-0.038539, 0.115021, 0.023878],
            [0.030017, -0.002467, 0.027816],
            [-0.029284, -0.099212, 0.027294],
        ]
    )

    grasp_normals = torch.tensor([[0, -1.0, 0.0], [-1, 0.0, 0.0], [1.0, 1.0, 0.0]])
    translation = np.array([1.2256e-05, -1.2865e-06, 1.3161e-03])
    obj_scale = 0.75
    mu = 1.0<|MERGE_RESOLUTION|>--- conflicted
+++ resolved
@@ -189,11 +189,7 @@
     data_dir = f"{root_dir}/nerf_shared/data/isaac_teddy"
     config_path = f"{root_dir}/nerf_shared/configs/isaac_teddy.txt"
     centroid = np.array([-0.0001444, 0.00412231, 0.08663063])
-<<<<<<< HEAD
-    use_centroid = True
-=======
     use_centroid = False
->>>>>>> 4da4569f
     translation = np.array([-1.2824e-05, 6.9302e-06, 2.2592e-03])
 
     grasp_points = torch.tensor(
