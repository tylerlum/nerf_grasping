--- conflicted
+++ resolved
@@ -29,34 +29,22 @@
 from dataclasses import dataclass
 from torchinfo import summary
 from torchviz import make_dot
-<<<<<<< HEAD
-from nerf_grasping.dataset.DexGraspNet_NeRF_Grasps_utils import (
-    plot_mesh_and_query_points,
-    get_object_code,
-    get_object_scale,
-)
-from nerf_grasping.grasp_utils import (
-=======
 from nerf_grasping.grasp_utils import (
     DIST_BTWN_PTS_MM,
     get_ray_samples,
     get_ray_origins_finger_frame,
     load_nerf,
->>>>>>> 01712620
     NUM_PTS_X,
     NUM_PTS_Y,
     NUM_PTS_Z,
     NUM_FINGERS,
 )
-<<<<<<< HEAD
 from nerf_grasping.learned_metric.DexGraspNet_batch_data import BatchData
-=======
 from nerf_grasping.dataset.DexGraspNet_NeRF_Grasps_utils import (
     get_object_code,
     get_object_scale,
     plot_mesh_and_query_points,
 )
->>>>>>> 01712620
 from nerf_grasping.dataset.timers import LoopTimer
 from nerf_grasping.learned_metric.Train_DexGraspNet_NeRF_Grasp_Metric_Config import (
     Config,
@@ -476,139 +464,6 @@
 
 
 # %%
-<<<<<<< HEAD
-=======
-@dataclass
-class BatchData:
-    nerf_densities: torch.Tensor
-    grasp_success: torch.Tensor
-    grasp_transforms: pp.LieTensor
-    nerf_config: List[str]
-    random_rotate_transform: Optional[pp.LieTensor] = None
-
-    @localscope.mfc
-    def to(self, device) -> BatchData:
-        self.nerf_densities = self.nerf_densities.to(device)
-        self.grasp_success = self.grasp_success.to(device)
-        self.grasp_transforms = self.grasp_transforms.to(device)
-        self.random_rotate_transform = (
-            self.random_rotate_transform.to(device=device)
-            if self.random_rotate_transform is not None
-            else None
-        )
-        return self
-
-    # @localscope.mfc(allowed=["DIST_BTWN_PTS_MM"])
-    @property
-    def nerf_alphas(self) -> torch.Tensor:
-        # alpha = 1 - exp(-delta * sigma)
-        #       = probability of collision within this segment starting from beginning of segment
-        DELTA = DIST_BTWN_PTS_MM / 1000
-        OTHER_DELTA = GRASP_DEPTH_MM / (NUM_PTS_Z - 1) / 1000
-        assert np.isclose(DELTA, OTHER_DELTA), f"{DELTA} != {OTHER_DELTA}"
-        return 1.0 - torch.exp(-DELTA * self.nerf_densities)
-
-    @property
-    def coords(self) -> torch.Tensor:
-        return self._coords_helper(self.grasp_transforms)
-
-    @property
-    def augmented_coords(self) -> torch.Tensor:
-        return self._coords_helper(self.augmented_grasp_transforms)
-
-    # @localscope.mfc(allowed=["NUM_FINGERS"])
-    def _coords_helper(self, grasp_transforms: pp.LieTensor) -> torch.Tensor:
-        assert grasp_transforms.lshape == (self.batch_size, NUM_FINGERS)
-        ray_origins_finger_frame = get_ray_origins_finger_frame_cached()
-
-        all_query_points = get_ray_samples(
-            ray_origins_finger_frame.to(
-                device=grasp_transforms.device, dtype=grasp_transforms.dtype
-            ),
-            grasp_transforms,
-        ).frustums.get_positions()
-
-        assert all_query_points.shape == (
-            self.batch_size,
-            NUM_FINGERS,
-            NUM_PTS_X,
-            NUM_PTS_Y,
-            NUM_PTS_Z,
-            NUM_XYZ,
-        )
-        all_query_points = all_query_points.permute(0, 1, 5, 2, 3, 4)
-        assert all_query_points.shape == (
-            self.batch_size,
-            NUM_FINGERS,
-            NUM_XYZ,
-            NUM_PTS_X,
-            NUM_PTS_Y,
-            NUM_PTS_Z,
-        )
-        return all_query_points
-
-    @property
-    def nerf_alphas_with_coords(self) -> torch.Tensor:
-        return self._nerf_alphas_with_coords_helper(self.coords)
-
-    @property
-    def nerf_alphas_with_augmented_coords(self) -> torch.Tensor:
-        return self._nerf_alphas_with_coords_helper(self.augmented_coords)
-
-    def _nerf_alphas_with_coords_helper(self, coords: torch.Tensor) -> torch.Tensor:
-        assert coords.shape == (
-            self.batch_size,
-            NUM_FINGERS,
-            NUM_XYZ,
-            NUM_PTS_X,
-            NUM_PTS_Y,
-            NUM_PTS_Z,
-        )
-        reshaped_nerf_alphas = self.nerf_alphas.reshape(
-            self.batch_size, NUM_FINGERS, 1, NUM_PTS_X, NUM_PTS_Y, NUM_PTS_Z
-        )
-        return_value = torch.cat(
-            [
-                reshaped_nerf_alphas,
-                coords,
-            ],
-            dim=2,
-        )
-        assert return_value.shape == (
-            self.batch_size,
-            NUM_FINGERS,
-            NUM_XYZ + 1,
-            NUM_PTS_X,
-            NUM_PTS_Y,
-            NUM_PTS_Z,
-        )
-        return return_value
-
-    @property
-    def augmented_grasp_transforms(self) -> torch.Tensor:
-        if self.random_rotate_transform is None:
-            return self.grasp_transforms
-
-        # Unsqueeze because we're applying the same (single) random rotation to all fingers.
-        return_value = (
-            self.random_rotate_transform.unsqueeze(dim=1) @ self.grasp_transforms
-        )
-        assert (
-            return_value.lshape
-            == self.grasp_transforms.lshape
-            == (self.batch_size, NUM_FINGERS)
-        )
-        return return_value
-
-    @property
-    def batch_size(self) -> int:
-        return self.grasp_success.shape[0]
-
-    @property
-    def device(self) -> torch.device:
-        return self.grasp_success.device
-
->>>>>>> 01712620
 
 def sample_random_rotate_transforms(N: int) -> pp.LieTensor:
     # Sample big rotations in tangent space of SO(3).
