--- conflicted
+++ resolved
@@ -442,10 +442,7 @@
         self,
         nerf_model: nerfstudio.models.base_model.Model,
         classifier_model: Classifier,
-<<<<<<< HEAD
         fingertip_config: UnionFingertipConfig,
-=======
->>>>>>> 551ce0ca
     ):
         super().__init__()
         self.nerf_model = nerf_model
